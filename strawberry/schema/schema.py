--- conflicted
+++ resolved
@@ -14,12 +14,8 @@
 from graphql.type.directives import specified_directives
 from graphql.validation import ValidationRule
 
-<<<<<<< HEAD
-from strawberry.custom_scalar import ScalarDefinition
+from strawberry.custom_scalar import ScalarDefinition, ScalarWrapper
 from strawberry.directive import StrawberryDirective
-=======
-from strawberry.custom_scalar import ScalarDefinition, ScalarWrapper
->>>>>>> 7d860f33
 from strawberry.enum import EnumDefinition
 from strawberry.extensions import Extension
 from strawberry.schema.schema_converter import GraphQLCoreConverter
@@ -77,16 +73,8 @@
             else None
         )
 
-<<<<<<< HEAD
-        self.middleware: List[Middleware] = [DirectivesMiddleware(directives)]
-
         graphql_directives = [
             self.schema_converter.from_directive(directive) for directive in directives
-=======
-        directives = [
-            self.schema_converter.from_directive(directive.directive_definition)
-            for directive in directives
->>>>>>> 7d860f33
         ]
 
         graphql_types = []
@@ -98,13 +86,8 @@
             query=query_type,
             mutation=mutation_type,
             subscription=subscription_type if subscription else None,
-<<<<<<< HEAD
             directives=specified_directives + graphql_directives,
-            types=list(map(self.schema_converter.from_object_type, types)),
-=======
-            directives=specified_directives + directives,
             types=graphql_types,
->>>>>>> 7d860f33
         )
 
         # Validate schema early because we want developers to know about

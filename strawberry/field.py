--- conflicted
+++ resolved
@@ -21,11 +21,8 @@
 
 from strawberry.annotation import StrawberryAnnotation
 from strawberry.arguments import UNSET, StrawberryArgument
-<<<<<<< HEAD
+from strawberry.exceptions import InvalidFieldArgument
 from strawberry.schema_directive import StrawberrySchemaDirective
-=======
-from strawberry.exceptions import InvalidFieldArgument
->>>>>>> 9b994ace
 from strawberry.type import StrawberryType
 from strawberry.types.info import Info
 from strawberry.union import StrawberryUnion
@@ -311,6 +308,7 @@
     deprecation_reason: Optional[str] = None,
     default: Any = UNSET,
     default_factory: Union[Callable, object] = UNSET,
+    directives: Optional[Sequence[StrawberrySchemaDirective]] = (),
 ) -> T:
     ...
 
@@ -327,6 +325,7 @@
     deprecation_reason: Optional[str] = None,
     default: Any = UNSET,
     default_factory: Union[Callable, object] = UNSET,
+    directives: Optional[Sequence[StrawberrySchemaDirective]] = (),
 ) -> Any:
     ...
 
@@ -359,6 +358,7 @@
     deprecation_reason=None,
     default=UNSET,
     default_factory=UNSET,
+    directives=(),
     # This init parameter is used by PyRight to determine whether this field
     # is added in the constructor or not. It is not used to change
     # any behavior at the moment.
